--- conflicted
+++ resolved
@@ -9,11 +9,7 @@
     "name": "Digital Credentials Issuer",
     "locale": "en",
     "logo": {
-<<<<<<< HEAD
-        "uri": "https://dev.issuer.eudiw.dev/ic-logo.png",
-=======
         "uri": "https://issuer.eudiw.dev/ic-logo.png",
->>>>>>> bce5bf51
         "alt_text": "EU Digital Identity Wallet Logo"
     }
     }
