--- conflicted
+++ resolved
@@ -77,29 +77,9 @@
                 "eu.europa.ec.eudi.hiid_mdoc",
                 "eu.europa.ec.eudi.tax_mdoc",
                 "eu.europa.ec.eudi.msisdn_mdoc",
-                "eu.europa.ec.eudi.ehic_mdoc"
             ],
             "dynamic_R2": cfgserv.service_url + "dynamic/form_R2",
         },
-<<<<<<< HEAD
-        "sample": {
-            "name": "Sample",
-            "pid_url": cfgserv.service_url + "pid/form",
-            "pid_mdoc_privkey": "/etc/eudiw/pid-issuer/privkey/PID-DS-0001_UT.pem",
-            # "pid_mdoc_privkey": 'app\certs\PID-DS-0001_UT.pem',
-            "pid_mdoc_privkey_passwd": None,  # None or bytes
-            "pid_mdoc_cert": "/etc/eudiw/pid-issuer/cert/PID-DS-0001_UT_cert.der",
-            "qeaa_func": cfgserv.service_url + "V04/qeaa/form",
-            "un_distinguishing_sign": "FC",
-            "supported_credentials": [
-                "eu.europa.ec.eudi.pid_mdoc",
-                "eu.europa.ec.eudi.pid_jwt_vc_json",
-                "eu.europa.ec.eudi.mdl_mdoc",
-            ],
-            "dynamic_R2": cfgserv.service_url + "dynamic/form_R2",
-        },
-=======
->>>>>>> 886f32a7
         "PT": {
             "name": "Portugal",
             "pid_mdoc_privkey": "/etc/eudiw/pid-issuer/privKey/PID-DS-0001_PT.pem",
