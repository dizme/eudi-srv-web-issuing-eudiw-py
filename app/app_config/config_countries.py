--- conflicted
+++ resolved
@@ -57,11 +57,11 @@
             "name": "FormEU",
             "pid_url": cfgserv.service_url + "pid/form",
             "pid_mdoc_privkey": "/etc/eudiw/pid-issuer/privkey/PID-DS-0001_UT.pem",
-            #"pid_mdoc_privkey": "/etc/eudiw/pid-issuer/privkey/hackathon-DS-0001_UT.pem",
+            # "pid_mdoc_privkey": "/etc/eudiw/pid-issuer/privkey/hackathon-DS-0001_UT.pem",
             # "pid_mdoc_privkey": 'app\certs\PID-DS-0001_UT.pem',
             "pid_mdoc_privkey_passwd": None,  # None or bytes
             "pid_mdoc_cert": "/etc/eudiw/pid-issuer/cert/PID-DS-0001_UT_cert.der",
-            #"pid_mdoc_cert": "/etc/eudiw/pid-issuer/cert/hackathon-DS-0001_UT_cert.der",
+            # "pid_mdoc_cert": "/etc/eudiw/pid-issuer/cert/hackathon-DS-0001_UT_cert.der",
             "un_distinguishing_sign": "FC",
             "supported_credentials": [
                 "eu.europa.ec.eudi.pid_mdoc",
@@ -72,7 +72,6 @@
                 "eu.europa.ec.eudi.loyalty_mdoc",
                 "eu.europa.ec.eudi.pseudonym_over18_mdoc",
                 "eu.europa.ec.eudi.pseudonym_over18_mdoc_deferred_endpoint",
-<<<<<<< HEAD
                 "eu.europa.ec.eudi.photoid",
                 "eu.europa.ec.eudi.por_mdoc",
                 "eu.europa.ec.eudi.iban_mdoc",
@@ -96,8 +95,6 @@
                 "eu.europa.ec.eudi.pid_jwt_vc_json",
                 "eu.europa.ec.eudi.mdl_jwt_vc_json",
                 "eu.europa.ec.eudi.mdl_mdoc",
-=======
->>>>>>> c933f71e
             ],
             "dynamic_R2": cfgserv.service_url + "dynamic/form_R2",
         },
